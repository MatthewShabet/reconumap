--- conflicted
+++ resolved
@@ -1131,12 +1131,8 @@
                  angular_rp_forest=False,
                  target_n_neighbors=-1,
                  target_metric='categorical',
-<<<<<<< HEAD
                  target_metric_kwds=None,
-=======
-                 target_metric_kwds={},
                  target_weight=0.5,
->>>>>>> cad45fa1
                  transform_seed=42,
                  verbose=False
                  ):
@@ -1168,15 +1164,11 @@
         self.transform_queue_size = transform_queue_size
         self.target_n_neighbors = target_n_neighbors
         self.target_metric = target_metric
-<<<<<<< HEAD
         if target_metric_kwds is not None:
             self._target_metric_kwds = target_metric_kwds
         else:
             self._target_metric_kwds = {}
-=======
-        self.target_metric_kwds = target_metric_kwds
         self.target_weight = target_weight
->>>>>>> cad45fa1
         self.transform_seed = transform_seed
         self.verbose = verbose
 
@@ -1354,11 +1346,7 @@
                     target_n_neighbors = self.target_n_neighbors
 
                 target_graph = fuzzy_simplicial_set(y[np.newaxis, :].T,
-<<<<<<< HEAD
-                                                    n_neighbors,
-=======
                                                     target_n_neighbors,
->>>>>>> cad45fa1
                                                     random_state,
                                                     self.target_metric,
                                                     self._target_metric_kwds,
