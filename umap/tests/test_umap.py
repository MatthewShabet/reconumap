--- conflicted
+++ resolved
@@ -66,9 +66,10 @@
 spatial_data = np.vstack(
     [spatial_data, np.zeros((2, 20))]
 )  # Add some all zero data for corner case test
-binary_data = np.random.choice(a=[False, True], size=(10, 20), p=[0.66, 1 - 0.66])
+binary_data = np.random.choice(
+    a=[False, True], size=(10, 20), p=[0.66, 1 - 0.66])
 binary_data = np.vstack(
-    [binary_data, np.zeros((2, 20), dtype="bool")]
+    [binary_data, np.zeros((2, 20), dtype='bool')]
 )  # Add some all zero data for corner case test
 sparse_spatial_data = sparse.csr_matrix(spatial_data * binary_data)
 sparse_binary_data = sparse.csr_matrix(binary_data)
@@ -77,15 +78,17 @@
 nn_data = np.vstack(
     [nn_data, np.zeros((2, 5))]
 )  # Add some all zero data for corner case test
-binary_nn_data = np.random.choice(a=[False, True], size=(1000, 5), p=[0.66, 1 - 0.66])
+binary_nn_data = np.random.choice(
+    a=[False, True], size=(1000, 5), p=[0.66, 1 - 0.66])
 binary_nn_data = np.vstack(
-    [binary_nn_data, np.zeros((2, 5), dtype="bool")]
+    [binary_nn_data, np.zeros((2, 5), dtype='bool')]
 )  # Add some all zero data for corner case test
 sparse_test_data = sparse.csr_matrix(nn_data * binary_nn_data)
 sparse_nn_data = sparse.random(1000, 50, density=0.5, format='csr')
 
 iris = datasets.load_iris()
-iris_selection = np.random.choice([True, False], 150, replace=True, p=[0.75, 0.25])
+iris_selection = np.random.choice(
+    [True, False], 150, replace=True, p=[0.75, 0.25])
 
 iris_model = UMAP(n_neighbors=10,
                   min_dist=0.01,
@@ -175,7 +178,9 @@
 
 def sparse_spatial_check(metric):
     if metric in spdist.sparse_named_distances:
-        dist_matrix = pairwise_distances(sparse_spatial_data.todense(), metric=metric)
+        dist_matrix = pairwise_distances(
+            sparse_spatial_data.todense(), metric=metric
+        )
     if metric in ("braycurtis", "dice", "sokalsneath", "yule"):
         dist_matrix[np.where(~np.isfinite(dist_matrix))] = 0.0
     if metric in ("cosine", "correlation", "kulsinski", "russellrao"):
@@ -226,7 +231,9 @@
 
 def sparse_binary_check(metric):
     if metric in spdist.sparse_named_distances:
-        dist_matrix = pairwise_distances(sparse_binary_data.todense(), metric=metric)
+        dist_matrix = pairwise_distances(
+            sparse_binary_data.todense(), metric=metric
+        )
     if metric in ("jaccard", "dice", "sokalsneath", "yule"):
         dist_matrix[np.where(~np.isfinite(dist_matrix))] = 0.0
     if metric in ("kulsinski", "russellrao"):
@@ -329,7 +336,8 @@
     )
 
     tree = KDTree(sparse_nn_data.todense())
-    true_indices = tree.query(sparse_nn_data.todense(), 10, return_distance=False)
+    true_indices = tree.query(sparse_nn_data.todense(),
+                              10, return_distance=False)
 
     num_correct = 0.0
     for i in range(sparse_nn_data.shape[0]):
@@ -454,7 +462,8 @@
         False,
     )
 
-    search_graph = sparse.lil_matrix((train.shape[0], train.shape[0]), dtype=np.int8)
+    search_graph = sparse.lil_matrix(
+        (train.shape[0], train.shape[0]), dtype=np.int8)
     search_graph.rows = knn_indices
     search_graph.data = (knn_dists != 0).astype(np.int8)
     search_graph = search_graph.maximum(search_graph.transpose()).tocsr()
@@ -467,10 +476,6 @@
         train, search_graph.indptr,
                     search_graph.indices, init, test, dist.euclidean, ()
     )
-<<<<<<< HEAD
-=======
-    result = search(train, search_graph.indptr, search_graph.indices, init, test)
->>>>>>> 80f1247d
 
     indices, dists = deheap_sort(result)
     indices = indices[:, :10]
@@ -687,7 +692,8 @@
     test_matrix = np.array(
         [
             [
-                dist.standardised_euclidean(spatial_data[i], spatial_data[j], v)
+                dist.standardised_euclidean(
+                    spatial_data[i], spatial_data[j], v)
                 for j in range(spatial_data.shape[0])
             ]
             for i in range(spatial_data.shape[0])
@@ -702,11 +708,13 @@
 
 def test_weighted_minkowski():
     v = np.abs(np.random.randn(spatial_data.shape[1]))
-    dist_matrix = pairwise_distances(spatial_data, metric="wminkowski", w=v, p=3)
+    dist_matrix = pairwise_distances(
+        spatial_data, metric="wminkowski", w=v, p=3)
     test_matrix = np.array(
         [
             [
-                dist.weighted_minkowski(spatial_data[i], spatial_data[j], v, p=3)
+                dist.weighted_minkowski(
+                    spatial_data[i], spatial_data[j], v, p=3)
                 for j in range(spatial_data.shape[0])
             ]
             for i in range(spatial_data.shape[0])
@@ -927,7 +935,6 @@
     )
 
 
-<<<<<<< HEAD
 def test_umap_trustworthiness_fast_approx():
     data = nn_data[:50]
     embedding = UMAP(n_neighbors=10,
@@ -941,16 +948,6 @@
         0.75,
         "Insufficiently trustworthy embedding for" "nn dataset: {}".format(
             trust),
-=======
-def test_umap_trustworthiness_on_iris():
-    data = iris.data
-    embedding = UMAP(n_neighbors=10, min_dist=0.01, random_state=42).fit_transform(data)
-    trust = trustworthiness(iris.data, embedding, 10)
-    assert_greater_equal(
-        trust,
-        0.97,
-        "Insufficiently trustworthy embedding for" "iris dataset: {}".format(trust),
->>>>>>> 80f1247d
     )
 
 
@@ -962,14 +959,9 @@
     trust = trustworthiness(data, embedding, 10)
     assert_greater_equal(
         trust,
-<<<<<<< HEAD
         0.75,
         "Insufficiently trustworthy embedding for" "nn dataset: {}".format(
             trust),
-=======
-        0.95,
-        "Insufficiently trustworthy embedding for" "iris dataset: {}".format(trust),
->>>>>>> 80f1247d
     )
 
 
@@ -982,12 +974,8 @@
     assert_greater_equal(
         trust,
         0.97,
-<<<<<<< HEAD
         "Insufficiently trustworthy embedding for" "blobs dataset: {}".format(
             trust),
-=======
-        "Insufficiently trustworthy embedding for" "iris dataset: {}".format(trust),
->>>>>>> 80f1247d
     )
 
 
@@ -1085,7 +1073,8 @@
     assert_greater_equal(
         trust,
         0.97,
-        "Insufficiently trustworthy embedding for" "iris dataset: {}".format(trust),
+        "Insufficiently trustworthy embedding for" "iris dataset: {}".format(
+            trust),
     )
 
 
@@ -1099,7 +1088,8 @@
     assert_greater_equal(
         trust,
         0.97,
-        "Insufficiently trustworthy embedding for" "iris dataset: {}".format(trust),
+        "Insufficiently trustworthy embedding for" "iris dataset: {}".format(
+            trust),
     )
 
 
@@ -1114,16 +1104,11 @@
     trust = trustworthiness(new_data, embedding, 10)
     assert_greater_equal(
         trust,
-<<<<<<< HEAD
         0.85,
-=======
-        0.89,
->>>>>>> 80f1247d
         "Insufficiently trustworthy transform for" "iris dataset: {}".format(trust),
     )
 
 
-<<<<<<< HEAD
 def test_umap_sparse_transform_on_iris():
     data = sparse.csr_matrix(iris.data[iris_selection])
     assert (sparse.issparse(data))
@@ -1135,27 +1120,29 @@
 
     new_data = sparse.csr_matrix(iris.data[~iris_selection])
     assert (sparse.issparse(new_data))
-=======
+    embedding = fitter.transform(new_data)
+
+    trust = trustworthiness(new_data, embedding, 10)
+    assert_greater_equal(
+        trust,
+        0.85,
+        "Insufficiently trustworthy transform for" "iris dataset: {}".format(trust),
+    )
+
+
 def test_umap_transform_on_iris_modified_dtype():
     data = iris.data[iris_selection]
     fitter = UMAP(n_neighbors=10, min_dist=0.01, random_state=42).fit(data)
     fitter.embedding_ = fitter.embedding_.astype(np.float64)
 
     new_data = iris.data[~iris_selection]
->>>>>>> 80f1247d
     embedding = fitter.transform(new_data)
 
     trust = trustworthiness(new_data, embedding, 10)
     assert_greater_equal(
         trust,
-<<<<<<< HEAD
-        0.85,
-        "Insufficiently trustworthy transform for" "iris dataset: {}".format(
-            trust),
-=======
         0.89,
         "Insufficiently trustworthy transform for" "iris dataset: {}".format(trust),
->>>>>>> 80f1247d
     )
 
 
@@ -1215,7 +1202,8 @@
 def test_blobs_cluster():
     data, labels = datasets.make_blobs(n_samples=500, n_features=10, centers=5)
     embedding = UMAP().fit_transform(data)
-    assert_equal(adjusted_rand_score(labels, KMeans(5).fit_predict(embedding)), 1.0)
+    assert_equal(adjusted_rand_score(
+        labels, KMeans(5).fit_predict(embedding)), 1.0)
 
 
 def test_multi_component_layout():
@@ -1223,7 +1211,8 @@
         100, 2, centers=5, cluster_std=0.5, center_box=[-20, 20], random_state=42
     )
 
-    true_centroids = np.empty((labels.max() + 1, data.shape[1]), dtype=np.float64)
+    true_centroids = np.empty(
+        (labels.max() + 1, data.shape[1]), dtype=np.float64)
 
     for label in range(labels.max() + 1):
         true_centroids[label] = data[labels == label].mean(axis=0)
@@ -1231,7 +1220,8 @@
     true_centroids = normalize(true_centroids, norm="l2")
 
     embedding = UMAP(n_neighbors=4).fit_transform(data)
-    embed_centroids = np.empty((labels.max() + 1, data.shape[1]), dtype=np.float64)
+    embed_centroids = np.empty(
+        (labels.max() + 1, data.shape[1]), dtype=np.float64)
     embed_labels = KMeans(n_clusters=5).fit_predict(embedding)
 
     for label in range(embed_labels.max() + 1):
@@ -1355,7 +1345,14 @@
 
 
 def test_umap_bad_nn():
-    assert_raises(ValueError, nearest_neighbors, nn_data, 10, 42, {}, False, np.random)
+    assert_raises(ValueError,
+                  nearest_neighbors,
+                  nn_data,
+                  10,
+                  42,
+                  {},
+                  False,
+                  np.random)
 
 
 def test_umap_bad_nn_sparse():
@@ -1373,7 +1370,7 @@
 
 def test_too_many_neighbors_warns():
     u = UMAP(a=1.2, b=1.75, n_neighbors=2000, n_epochs=11, init="random")
-    u.fit(nn_data[:100,])
+    u.fit(nn_data[:100, ])
     assert_equal(u._a, 1.2)
     assert_equal(u._b, 1.75)
 
@@ -1405,47 +1402,6 @@
     res = u.fit(x)
     assert isinstance(res, UMAP)
 
-<<<<<<< HEAD
-def test_dataframe_umap_bad_params():
-    u = DataFrameUMAP(metrics=[('e', 'euclidean', [0, 1, 2, 3, 4])], set_op_mix_ratio=-1.0)
-    assert_raises(ValueError, u.fit, nn_data)
-    u = DataFrameUMAP(metrics=[('e', 'euclidean', [0, 1, 2, 3, 4])], set_op_mix_ratio=1.5)
-    assert_raises(ValueError, u.fit, nn_data)
-    u = DataFrameUMAP(metrics=[('e', 'euclidean', [0, 1, 2, 3, 4])], min_dist=2.0)
-    assert_raises(ValueError, u.fit, nn_data)
-    u = DataFrameUMAP(metrics=[('e', 'euclidean', [0, 1, 2, 3, 4])], min_dist=-1)
-    assert_raises(ValueError, u.fit, nn_data)
-    u = DataFrameUMAP(metrics=[('e', 'euclidean', [0, 1, 2, 3, 4])], n_components=-1)
-    assert_raises(ValueError, u.fit, nn_data)
-    u = DataFrameUMAP(metrics=[('e', 'euclidean', [0, 1, 2, 3, 4])], n_components=1.5)
-    assert_raises(ValueError, u.fit, nn_data)
-    u = DataFrameUMAP(metrics=[('e', 'euclidean', [0, 1, 2, 3, 4])], n_neighbors=0.5)
-    assert_raises(ValueError, u.fit, nn_data)
-    u = DataFrameUMAP(metrics=[('e', 'euclidean', [0, 1, 2, 3, 4])], n_neighbors=-1)
-    assert_raises(ValueError, u.fit, nn_data)
-    u = DataFrameUMAP(metrics=[('e', 'foobar', [0, 1, 2, 3, 4])])
-    assert_raises(AssertionError, u.fit, nn_data)
-    u = DataFrameUMAP(metrics=[('e', 'euclidean', [0, 1, 2, 3, 4])], learning_rate=-1.5)
-    assert_raises(ValueError, u.fit, nn_data)
-    u = DataFrameUMAP(metrics=[('e', 'euclidean', [0, 1, 2, 3, 4])], repulsion_strength=-0.5)
-    assert_raises(ValueError, u.fit, nn_data)
-    u = DataFrameUMAP(metrics=[('e', 'euclidean', [0, 1, 2, 3, 4])], negative_sample_rate=-1)
-    assert_raises(ValueError, u.fit, nn_data)
-    u = DataFrameUMAP(metrics=[('e', 'euclidean', [0, 1, 2, 3, 4])], init="foobar")
-    assert_raises(ValueError, u.fit, nn_data)
-    u = DataFrameUMAP(metrics=[('e', 'euclidean', [0, 1, 2, 3, 4])], init=42)
-    assert_raises(ValueError, u.fit, nn_data)
-    u = DataFrameUMAP(metrics=[('e', 'euclidean', [0, 1, 2, 3, 4])], init=np.array([[0, 0, 0], [0, 0, 0]]))
-    assert_raises(ValueError, u.fit, nn_data)
-    u = DataFrameUMAP(metrics=[('e', 'euclidean', [0, 1, 2, 3, 4])], n_epochs=-2)
-    assert_raises(ValueError, u.fit, nn_data)
-    u = DataFrameUMAP(metrics=[('e', 'euclidean', [0, 1, 2, 3, 4])], target_n_neighbors=1)
-    assert_raises(ValueError, u.fit, nn_data)
-    u = DataFrameUMAP(metrics=[('e', 'euclidean', "bad_columns")])
-    assert_raises(AssertionError, u.fit, nn_data)
-    u = DataFrameUMAP(metrics=[('e', 'euclidean', [0.1, 0.2, 0.75])])
-    assert_raises(AssertionError, u.fit, nn_data)
-=======
 
 def test_umap_transform_embedding_stability():
     """Test that transforming data does not alter the learned embeddings
@@ -1480,4 +1436,43 @@
 
     u2 = umap.transform(b)
     assert_array_equal(u1_orig, umap.embedding_)
->>>>>>> 80f1247d
+
+def test_dataframe_umap_bad_params():
+    u = DataFrameUMAP(metrics=[('e', 'euclidean', [0, 1, 2, 3, 4])], set_op_mix_ratio=-1.0)
+    assert_raises(ValueError, u.fit, nn_data)
+    u = DataFrameUMAP(metrics=[('e', 'euclidean', [0, 1, 2, 3, 4])], set_op_mix_ratio=1.5)
+    assert_raises(ValueError, u.fit, nn_data)
+    u = DataFrameUMAP(metrics=[('e', 'euclidean', [0, 1, 2, 3, 4])], min_dist=2.0)
+    assert_raises(ValueError, u.fit, nn_data)
+    u = DataFrameUMAP(metrics=[('e', 'euclidean', [0, 1, 2, 3, 4])], min_dist=-1)
+    assert_raises(ValueError, u.fit, nn_data)
+    u = DataFrameUMAP(metrics=[('e', 'euclidean', [0, 1, 2, 3, 4])], n_components=-1)
+    assert_raises(ValueError, u.fit, nn_data)
+    u = DataFrameUMAP(metrics=[('e', 'euclidean', [0, 1, 2, 3, 4])], n_components=1.5)
+    assert_raises(ValueError, u.fit, nn_data)
+    u = DataFrameUMAP(metrics=[('e', 'euclidean', [0, 1, 2, 3, 4])], n_neighbors=0.5)
+    assert_raises(ValueError, u.fit, nn_data)
+    u = DataFrameUMAP(metrics=[('e', 'euclidean', [0, 1, 2, 3, 4])], n_neighbors=-1)
+    assert_raises(ValueError, u.fit, nn_data)
+    u = DataFrameUMAP(metrics=[('e', 'foobar', [0, 1, 2, 3, 4])])
+    assert_raises(AssertionError, u.fit, nn_data)
+    u = DataFrameUMAP(metrics=[('e', 'euclidean', [0, 1, 2, 3, 4])], learning_rate=-1.5)
+    assert_raises(ValueError, u.fit, nn_data)
+    u = DataFrameUMAP(metrics=[('e', 'euclidean', [0, 1, 2, 3, 4])], repulsion_strength=-0.5)
+    assert_raises(ValueError, u.fit, nn_data)
+    u = DataFrameUMAP(metrics=[('e', 'euclidean', [0, 1, 2, 3, 4])], negative_sample_rate=-1)
+    assert_raises(ValueError, u.fit, nn_data)
+    u = DataFrameUMAP(metrics=[('e', 'euclidean', [0, 1, 2, 3, 4])], init="foobar")
+    assert_raises(ValueError, u.fit, nn_data)
+    u = DataFrameUMAP(metrics=[('e', 'euclidean', [0, 1, 2, 3, 4])], init=42)
+    assert_raises(ValueError, u.fit, nn_data)
+    u = DataFrameUMAP(metrics=[('e', 'euclidean', [0, 1, 2, 3, 4])], init=np.array([[0, 0, 0], [0, 0, 0]]))
+    assert_raises(ValueError, u.fit, nn_data)
+    u = DataFrameUMAP(metrics=[('e', 'euclidean', [0, 1, 2, 3, 4])], n_epochs=-2)
+    assert_raises(ValueError, u.fit, nn_data)
+    u = DataFrameUMAP(metrics=[('e', 'euclidean', [0, 1, 2, 3, 4])], target_n_neighbors=1)
+    assert_raises(ValueError, u.fit, nn_data)
+    u = DataFrameUMAP(metrics=[('e', 'euclidean', "bad_columns")])
+    assert_raises(AssertionError, u.fit, nn_data)
+    u = DataFrameUMAP(metrics=[('e', 'euclidean', [0.1, 0.2, 0.75])])
+    assert_raises(AssertionError, u.fit, nn_data)